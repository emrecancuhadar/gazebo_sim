# Copyright 2019 Open Source Robotics Foundation, Inc.
#
# Licensed under the Apache License, Version 2.0 (the "License");
# you may not use this file except in compliance with the License.
# You may obtain a copy of the License at
#
#     http://www.apache.org/licenses/LICENSE-2.0
#
# Unless required by applicable law or agreed to in writing, software
# distributed under the License is distributed on an "AS IS" BASIS,
# WITHOUT WARRANTIES OR CONDITIONS OF ANY KIND, either express or implied.
# See the License for the specific language governing permissions and
# limitations under the License.

import os

from ament_index_python.packages import get_package_share_directory

from launch import LaunchDescription
from launch.actions import DeclareLaunchArgument
from launch.actions import IncludeLaunchDescription
from launch.conditions import IfCondition
from launch.launch_description_sources import PythonLaunchDescriptionSource
from launch.substitutions import LaunchConfiguration, PathJoinSubstitution

from launch_ros.actions import Node


def generate_launch_description():
    pkg_project_bringup = get_package_share_directory('ros_gz_example_bringup')
    pkg_project_gazebo = get_package_share_directory('ros_gz_example_gazebo')
    pkg_project_description = get_package_share_directory('ros_gz_example_description')
<<<<<<< HEAD

    sdf_file  =  os.path.join(pkg_project_description, 'models', 'diff_drive', 'model.sdf')

    with open(sdf_file, 'r') as infp:
        robot_desc = infp.read()

=======
>>>>>>> 44a88572
    pkg_ros_gz_sim = get_package_share_directory('ros_gz_sim')

    gz_sim = IncludeLaunchDescription(
        PythonLaunchDescriptionSource(
            os.path.join(pkg_ros_gz_sim, 'launch', 'gz_sim.launch.py')),
        launch_arguments={'gz_args': PathJoinSubstitution([
            pkg_project_gazebo,
            'worlds',
            'diff_drive.sdf'
        ])}.items(),
    )

<<<<<<< HEAD
    robot_state_publisher = Node(
        package='robot_state_publisher',
        executable='robot_state_publisher',
        name='robot_state_publisher',
        output='both',
        parameters=[
            {'use_sim_time': True},
            {'robot_description': robot_desc},
        ]
=======
    # RViz
    rviz = Node(
       package='rviz2',
       executable='rviz2',
       arguments=['-d', os.path.join(pkg_project_bringup, 'config', 'diff_drive.rviz')],
       condition=IfCondition(LaunchConfiguration('rviz'))
>>>>>>> 44a88572
    )

    # Bridge
    bridge = Node(
        package='ros_gz_bridge',
        executable='parameter_bridge',
        parameters=[{
            'config_file': os.path.join(pkg_project_bringup, 'config', 'ros_gz_example_bridge.yaml'),
            'qos_overrides./tf_static.publisher.durability': 'transient_local',
        }],
        output='screen'
    )

<<<<<<< HEAD
    # RViz
    rviz = Node(
       package='rviz2',
       executable='rviz2',
       arguments=['-d', os.path.join(pkg_project_bringup, 'rviz', 'diff_drive.rviz')],
       condition=IfCondition(LaunchConfiguration('rviz'))
    )

=======
    sdf_file = os.path.join(pkg_project_description, 'models', 'diff_drive', 'model.sdf')

    with open(sdf_file, 'r') as infp:
        robot_desc = infp.read()

    # Get the parser plugin convert sdf to urdf using robot_description topic
    robot_state_publisher = Node(
        package='robot_state_publisher',
        executable='robot_state_publisher',
        name='robot_state_publisher',
        output='screen',
        parameters=[
            {'use_sim_time': True},
            {'robot_description': robot_desc},
        ]
    )
>>>>>>> 44a88572

    return LaunchDescription([
        gz_sim,
        DeclareLaunchArgument('rviz', default_value='true',
                              description='Open RViz.'),
        robot_state_publisher,
        bridge,
        robot_state_publisher,
        rviz
    ])<|MERGE_RESOLUTION|>--- conflicted
+++ resolved
@@ -30,16 +30,12 @@
     pkg_project_bringup = get_package_share_directory('ros_gz_example_bringup')
     pkg_project_gazebo = get_package_share_directory('ros_gz_example_gazebo')
     pkg_project_description = get_package_share_directory('ros_gz_example_description')
-<<<<<<< HEAD
+    pkg_ros_gz_sim = get_package_share_directory('ros_gz_sim')
 
+    # Load the SDF file from "description" package
     sdf_file  =  os.path.join(pkg_project_description, 'models', 'diff_drive', 'model.sdf')
-
     with open(sdf_file, 'r') as infp:
         robot_desc = infp.read()
-
-=======
->>>>>>> 44a88572
-    pkg_ros_gz_sim = get_package_share_directory('ros_gz_sim')
 
     gz_sim = IncludeLaunchDescription(
         PythonLaunchDescriptionSource(
@@ -51,7 +47,6 @@
         ])}.items(),
     )
 
-<<<<<<< HEAD
     robot_state_publisher = Node(
         package='robot_state_publisher',
         executable='robot_state_publisher',
@@ -61,14 +56,14 @@
             {'use_sim_time': True},
             {'robot_description': robot_desc},
         ]
-=======
+    )
+
     # RViz
     rviz = Node(
        package='rviz2',
        executable='rviz2',
        arguments=['-d', os.path.join(pkg_project_bringup, 'config', 'diff_drive.rviz')],
        condition=IfCondition(LaunchConfiguration('rviz'))
->>>>>>> 44a88572
     )
 
     # Bridge
@@ -82,39 +77,10 @@
         output='screen'
     )
 
-<<<<<<< HEAD
-    # RViz
-    rviz = Node(
-       package='rviz2',
-       executable='rviz2',
-       arguments=['-d', os.path.join(pkg_project_bringup, 'rviz', 'diff_drive.rviz')],
-       condition=IfCondition(LaunchConfiguration('rviz'))
-    )
-
-=======
-    sdf_file = os.path.join(pkg_project_description, 'models', 'diff_drive', 'model.sdf')
-
-    with open(sdf_file, 'r') as infp:
-        robot_desc = infp.read()
-
-    # Get the parser plugin convert sdf to urdf using robot_description topic
-    robot_state_publisher = Node(
-        package='robot_state_publisher',
-        executable='robot_state_publisher',
-        name='robot_state_publisher',
-        output='screen',
-        parameters=[
-            {'use_sim_time': True},
-            {'robot_description': robot_desc},
-        ]
-    )
->>>>>>> 44a88572
-
     return LaunchDescription([
         gz_sim,
         DeclareLaunchArgument('rviz', default_value='true',
                               description='Open RViz.'),
-        robot_state_publisher,
         bridge,
         robot_state_publisher,
         rviz
